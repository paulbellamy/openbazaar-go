--- conflicted
+++ resolved
@@ -51,22 +51,10 @@
 	Medium string `json:"medium"`
 }
 type listingData struct {
-<<<<<<< HEAD
-	Hash         string    `json:"hash"`
-	Slug         string    `json:"slug"`
-	Title        string    `json:"title"`
-	Categories   []string  `json:"categories"`
-	ContractType string    `json:"contractType"`
-	Description  string    `json:"description"`
-	Thumbnail    thumbnail `json:"thumbnail"`
-	Price        price     `json:"price"`
-	ShipsTo      []string  `json:"shipsTo"`
-	FreeShipping []string  `json:"freeShipping"`
-=======
 	Hash          string    `json:"hash"`
 	Slug          string    `json:"slug"`
 	Title         string    `json:"title"`
-	Category      []string  `json:"category"`
+	Categories      []string  `json:"category"`
 	ContractType  string    `json:"contractType"`
 	Description   string    `json:"description"`
 	Thumbnail     thumbnail `json:"thumbnail"`
@@ -76,7 +64,6 @@
 	Language      string    `json:"language"`
 	AverageRating float32   `json:"averageRating"`
 	RatingCount   uint32    `json:"ratingCount"`
->>>>>>> 4d409184
 }
 
 func (n *OpenBazaarNode) GenerateSlug(title string) (string, error) {
