package core

import (
	"bytes"
	"encoding/json"
	"errors"
	"fmt"
	mh "gx/ipfs/QmVGtdTZdTFaLsaj2RwdVG8jcjNNcp1DE914DKZ2kHmXHw/go-multihash"
	cid "gx/ipfs/QmYhQaCYEcaPPjxJX7YcPcVKkQfRy6sJ7B3XmGFk82XYdQ/go-cid"
	"io/ioutil"
	"net/url"
	"os"
	"path"
	"strconv"
	"strings"
	"time"

	"crypto/sha256"

	"github.com/OpenBazaar/jsonpb"
	"github.com/OpenBazaar/openbazaar-go/ipfs"
	"github.com/OpenBazaar/openbazaar-go/pb"
	"github.com/OpenBazaar/openbazaar-go/repo"
	"github.com/btcsuite/btcd/chaincfg"
	"github.com/golang/protobuf/proto"
	"github.com/kennygrant/sanitize"
)

const (
	ListingVersion           = 1
	TitleMaxCharacters       = 140
	ShortDescriptionLength   = 160
	DescriptionMaxCharacters = 50000
	MaxTags                  = 10
	MaxCategories            = 10
	MaxListItems             = 30
	FilenameMaxCharacters    = 255
	CodeMaxCharacters        = 20
	WordMaxCharacters        = 40
	SentenceMaxCharacters    = 70
	CouponTitleMaxCharacters = 70
	PolicyMaxCharacters      = 10000
	AboutMaxCharacters       = 10000
	URLMaxCharacters         = 2000
	MaxCountryCodes          = 255
	EscrowTimeout            = 1080
)

type price struct {
	CurrencyCode string `json:"currencyCode"`
	Amount       uint64 `json:"amount"`
}
type thumbnail struct {
	Tiny   string `json:"tiny"`
	Small  string `json:"small"`
	Medium string `json:"medium"`
}
type listingData struct {
	Hash          string    `json:"hash"`
	Slug          string    `json:"slug"`
	Title         string    `json:"title"`
	Categories    []string  `json:"categories"`
	NSFW          bool      `json:"nsfw"`
	ContractType  string    `json:"contractType"`
	Description   string    `json:"description"`
	Thumbnail     thumbnail `json:"thumbnail"`
	Price         price     `json:"price"`
	ShipsTo       []string  `json:"shipsTo"`
	FreeShipping  []string  `json:"freeShipping"`
	Language      string    `json:"language"`
	AverageRating float32   `json:"averageRating"`
	RatingCount   uint32    `json:"ratingCount"`
}

func (n *OpenBazaarNode) GenerateSlug(title string) (string, error) {
	title = strings.Replace(title, "/", "", -1)
	slugFromTitle := func(title string) string {
		l := TitleMaxCharacters
		if len(title) < TitleMaxCharacters {
			l = len(title)
		}
		return url.QueryEscape(sanitize.Path(strings.ToLower(title[:l])))
	}
	counter := 1
	slugBase := slugFromTitle(title)
	slugToTry := slugBase
	for {
		_, err := n.GetListingFromSlug(slugToTry)
		if os.IsNotExist(err) {
			return slugToTry, nil
		} else if err != nil {
			return "", err
		}
		slugToTry = slugBase + strconv.Itoa(counter)
		counter++
	}
}

// Add our identity to the listing and sign it
func (n *OpenBazaarNode) SignListing(listing *pb.Listing) (*pb.SignedListing, error) {
	// Set inventory to the default as it's not part of the contract
	for _, s := range listing.Item.Skus {
		s.Quantity = 0
	}

	sl := new(pb.SignedListing)

<<<<<<< HEAD
	// Set hardcode escrow timeout. This may change in the future
	var testnet bool
	if n.Wallet.Params().Name == chaincfg.MainNetParams.Name {
		listing.Metadata.EscrowTimeoutHours = EscrowTimeout
	} else {
		testnet = true
		if listing.Metadata.EscrowTimeoutHours == 0 {
			listing.Metadata.EscrowTimeoutHours = 1
		}
	}
=======
	// Set crypto currency
	listing.Metadata.AcceptedCurrencies = []string{strings.ToUpper(n.Wallet.CurrencyCode())}
>>>>>>> bdb11fc6

	// Check the listing data is correct for continuing
	if err := validateListing(listing, testnet); err != nil {
		return sl, err
	}

	// Set listing version
	listing.Metadata.Version = ListingVersion

	// Add the vendor ID to the listing
	id := new(pb.ID)
	id.PeerID = n.IpfsNode.Identity.Pretty()
	pubkey, err := n.IpfsNode.PrivateKey.GetPublic().Bytes()
	if err != nil {
		return sl, err
	}
	profile, err := n.GetProfile()
	if err == nil {
		id.BlockchainID = profile.Handle
	}
	p := new(pb.ID_Pubkeys)
	p.Identity = pubkey
	ecPubKey, err := n.Wallet.MasterPublicKey().ECPubKey()
	if err != nil {
		return sl, err
	}
	p.Bitcoin = ecPubKey.SerializeCompressed()
	id.Pubkeys = p
	listing.VendorID = id

	// Sign the GUID with the Bitcoin key
	ecPrivKey, err := n.Wallet.MasterPrivateKey().ECPrivKey()
	if err != nil {
		return sl, err
	}
	sig, err := ecPrivKey.Sign([]byte(id.PeerID))
	id.BitcoinSig = sig.Serialize()

	// Update coupon db
	n.Datastore.Coupons().Delete(listing.Slug)
	var couponsToStore []repo.Coupon
	for i, coupon := range listing.Coupons {
		hash := coupon.GetHash()
		code := coupon.GetDiscountCode()
		_, err := mh.FromB58String(hash)
		if err != nil {
			h := sha256.Sum256([]byte(code))
			encoded, err := mh.Encode(h[:], mh.SHA2_256)
			if err != nil {
				return sl, err
			}
			couponMH, err := mh.Cast(encoded)
			if err != nil {
				return sl, err
			}

			listing.Coupons[i].Code = &pb.Listing_Coupon_Hash{couponMH.B58String()}
			hash = couponMH.B58String()
		}
		c := repo.Coupon{listing.Slug, code, hash}
		couponsToStore = append(couponsToStore, c)
	}
	err = n.Datastore.Coupons().Put(couponsToStore)
	if err != nil {
		return sl, err
	}

	// Sign listing
	serializedListing, err := proto.Marshal(listing)
	if err != nil {
		return sl, err
	}
	idSig, err := n.IpfsNode.PrivateKey.Sign(serializedListing)
	if err != nil {
		return sl, err
	}
	sl.Listing = listing
	sl.Signature = idSig
	return sl, nil
}

/* Sets the inventory for the listing in the database. Does some basic validation
   to make sure the inventory uses the correct variants. */
func (n *OpenBazaarNode) SetListingInventory(listing *pb.Listing) error {
	// Grab current inventory
	currentInv, err := n.Datastore.Inventory().Get(listing.Slug)
	if err != nil {
		return err
	}
	// Update inventory
	for i, s := range listing.Item.Skus {
		err = n.Datastore.Inventory().Put(listing.Slug, i, int(s.Quantity))
		if err != nil {
			return err
		}
		_, ok := currentInv[i]
		if ok {
			delete(currentInv, i)
		}
	}
	// If SKUs were omitted, set a default with unlimited inventry
	if len(listing.Item.Skus) == 0 {
		err = n.Datastore.Inventory().Put(listing.Slug, 0, -1)
		if err != nil {
			return err
		}
		_, ok := currentInv[0]
		if ok {
			delete(currentInv, 0)
		}
	}
	// Delete anything that did not update
	for i := range currentInv {
		err = n.Datastore.Inventory().Delete(listing.Slug, i)
		if err != nil {
			return err
		}
	}
	return nil
}

func (n *OpenBazaarNode) UpdateListingIndex(listing *pb.SignedListing) error {
	ld, err := n.extractListingData(listing)
	if err != nil {
		return err
	}
	index, err := n.getListingIndex()
	if err != nil {
		return err
	}
	return n.updateListingOnDisk(index, ld, false)
}

func (n *OpenBazaarNode) extractListingData(listing *pb.SignedListing) (listingData, error) {
	listingPath := path.Join(n.RepoPath, "root", "listings", listing.Listing.Slug+".json")

	listingHash, err := ipfs.GetHashOfFile(n.Context, listingPath)
	if err != nil {
		return listingData{}, err
	}

	descriptionLength := len(listing.Listing.Item.Description)
	if descriptionLength > ShortDescriptionLength {
		descriptionLength = ShortDescriptionLength
	}

	contains := func(s []string, e string) bool {
		for _, a := range s {
			if a == e {
				return true
			}
		}
		return false
	}

	shipsTo := []string{}
	freeShipping := []string{}
	for _, shippingOption := range listing.Listing.ShippingOptions {
		for _, region := range shippingOption.Regions {
			if !contains(shipsTo, region.String()) {
				shipsTo = append(shipsTo, region.String())
			}
			for _, service := range shippingOption.Services {
				if service.Price == 0 && !contains(freeShipping, region.String()) {
					freeShipping = append(freeShipping, region.String())
				}
			}
		}
	}

	ld := listingData{
		Hash:         listingHash,
		Slug:         listing.Listing.Slug,
		Title:        listing.Listing.Item.Title,
		Categories:   listing.Listing.Item.Categories,
		NSFW:         listing.Listing.Item.Nsfw,
		ContractType: listing.Listing.Metadata.ContractType.String(),
		Description:  listing.Listing.Item.Description[:descriptionLength],
		Thumbnail:    thumbnail{listing.Listing.Item.Images[0].Tiny, listing.Listing.Item.Images[0].Small, listing.Listing.Item.Images[0].Medium},
		Price:        price{listing.Listing.Metadata.PricingCurrency, listing.Listing.Item.Price},
		ShipsTo:      shipsTo,
		FreeShipping: freeShipping,
		Language:     listing.Listing.Metadata.Language,
	}
	return ld, nil
}

func (n *OpenBazaarNode) getListingIndex() ([]listingData, error) {
	indexPath := path.Join(n.RepoPath, "root", "listings.json")

	var index []listingData

	_, ferr := os.Stat(indexPath)
	if !os.IsNotExist(ferr) {
		// Read existing file
		file, err := ioutil.ReadFile(indexPath)
		if err != nil {
			return index, err
		}
		err = json.Unmarshal(file, &index)
		if err != nil {
			return index, err
		}
	}
	return index, nil
}

// Update the listings.json file in the listings directory
func (n *OpenBazaarNode) updateListingOnDisk(index []listingData, ld listingData, updateRatings bool) error {
	indexPath := path.Join(n.RepoPath, "root", "listings.json")
	// Check to see if the listing we are adding already exists in the list. If so delete it.
	var avgRating float32
	var ratingCount uint32
	for i, d := range index {
		if d.Slug != ld.Slug {
			continue
		}
		avgRating = d.AverageRating
		ratingCount = d.RatingCount

		if len(index) == 1 {
			index = []listingData{}
			break
		}
		index = append(index[:i], index[i+1:]...)
	}

	// Append our listing with the new hash to the list
	if !updateRatings {
		ld.AverageRating = avgRating
		ld.RatingCount = ratingCount
	}
	index = append(index, ld)

	// Write it back to file
	f, err := os.Create(indexPath)
	if err != nil {
		return err
	}
	defer f.Close()

	j, jerr := json.MarshalIndent(index, "", "    ")
	if jerr != nil {
		return jerr
	}
	_, werr := f.Write(j)
	if werr != nil {
		return werr
	}
	return nil
}

func (n *OpenBazaarNode) updateRatingInListingIndex(rating *pb.Rating) error {
	index, err := n.getListingIndex()
	if err != nil {
		return err
	}
	var ld listingData
	exists := false
	for _, l := range index {
		if l.Slug != rating.RatingData.VendorSig.Metadata.ListingSlug {
			continue
		}
		ld = l
		exists = true
	}
	if !exists {
		return errors.New("Listing for rating does not exist in index")
	}
	totalRating := ld.AverageRating * float32(ld.RatingCount)
	totalRating += float32(rating.RatingData.Overall)
	ld.AverageRating = totalRating / float32(ld.RatingCount+1)
	ld.RatingCount++
	return n.updateListingOnDisk(index, ld, true)
}

// Update the hashes in the listings.json file
func (n *OpenBazaarNode) UpdateIndexHashes(hashes map[string]string) error {
	indexPath := path.Join(n.RepoPath, "root", "listings.json")

	var index []listingData

	_, ferr := os.Stat(indexPath)
	if os.IsNotExist(ferr) {
		return nil
	}
	// Read existing file
	file, err := ioutil.ReadFile(indexPath)
	if err != nil {
		return err
	}
	err = json.Unmarshal(file, &index)
	if err != nil {
		return err
	}

	// Update hashes
	for _, d := range index {
		hash, ok := hashes[d.Slug]
		if ok {
			d.Hash = hash
		}
	}

	// Write it back to file
	f, err := os.Create(indexPath)
	defer f.Close()
	if err != nil {
		return err
	}

	j, jerr := json.MarshalIndent(index, "", "    ")
	if jerr != nil {
		return jerr
	}
	_, werr := f.Write(j)
	if werr != nil {
		return werr
	}
	return nil
}

// Return the current number of listings
func (n *OpenBazaarNode) GetListingCount() int {
	indexPath := path.Join(n.RepoPath, "root", "listings.json")

	// Read existing file
	file, err := ioutil.ReadFile(indexPath)
	if err != nil {
		return 0
	}

	var index []listingData
	err = json.Unmarshal(file, &index)
	if err != nil {
		return 0
	}
	return len(index)
}

// Check to see we are selling the given listing. Used when validating an order.
// FIXME: This wont scale well. We will need to store the hash of active listings in a db to do an indexed search.
func (n *OpenBazaarNode) IsItemForSale(listing *pb.Listing) bool {
	serializedListing, err := proto.Marshal(listing)
	if err != nil {
		log.Error(err)
		return false
	}
	indexPath := path.Join(n.RepoPath, "root", "listings.json")

	// Read existing file
	file, err := ioutil.ReadFile(indexPath)
	if err != nil {
		log.Error(err)
		return false
	}

	var index []listingData
	err = json.Unmarshal(file, &index)
	if err != nil {
		log.Error(err)
		return false
	}
	for _, l := range index {
		b, err := ipfs.Cat(n.Context, l.Hash)
		if err != nil {
			log.Error(err)
			return false
		}
		sl := new(pb.SignedListing)
		err = jsonpb.UnmarshalString(string(b), sl)
		if err != nil {
			log.Error(err)
			return false
		}
		ser, err := proto.Marshal(sl.Listing)
		if err != nil {
			log.Error(err)
			return false
		}
		if bytes.Equal(ser, serializedListing) {
			return true
		}
	}
	return false
}

// Deletes the listing directory, removes the listing from the index, and deletes the inventory
func (n *OpenBazaarNode) DeleteListing(slug string) error {
	toDelete := path.Join(n.RepoPath, "root", "listings", slug+".json")
	err := os.Remove(toDelete)
	if err != nil {
		return err
	}
	var index []listingData
	indexPath := path.Join(n.RepoPath, "root", "listings.json")
	_, ferr := os.Stat(indexPath)
	if !os.IsNotExist(ferr) {
		// Read existing file
		file, err := ioutil.ReadFile(indexPath)
		if err != nil {
			return err
		}
		err = json.Unmarshal(file, &index)
		if err != nil {
			return err
		}
	}

	// Check to see if the slug exists in the list. If so delete it.
	for i, d := range index {
		if d.Slug != slug {
			continue
		}

		if len(index) == 1 {
			index = []listingData{}
			break
		}
		index = append(index[:i], index[i+1:]...)
	}

	// Write the index back to file
	f, err := os.Create(indexPath)
	defer f.Close()
	if err != nil {
		return err
	}

	j, jerr := json.MarshalIndent(index, "", "    ")
	if jerr != nil {
		return jerr
	}
	_, werr := f.Write(j)
	if werr != nil {
		return werr
	}

	// Delete inventory for listing
	err = n.Datastore.Inventory().DeleteAll(slug)
	if err != nil {
		return err
	}

	return n.updateProfileCounts()
}

func (n *OpenBazaarNode) GetListings() ([]byte, error) {
	indexPath := path.Join(n.RepoPath, "root", "listings.json")
	file, err := ioutil.ReadFile(indexPath)
	if os.IsNotExist(err) {
		return []byte("[]"), nil
	} else if err != nil {
		return nil, err
	}

	// Unmarshal the index to check if file contains valid json
	var index []listingData
	err = json.Unmarshal(file, &index)
	if err != nil {
		return nil, err
	}

	// Return bytes read from file
	return file, nil
}

func (n *OpenBazaarNode) GetListingFromHash(hash string) (*pb.SignedListing, error) {
	// Read listings.json
	indexPath := path.Join(n.RepoPath, "root", "listings.json")
	file, err := ioutil.ReadFile(indexPath)
	if err != nil {
		return nil, err
	}

	// Unmarshal the index
	var index []listingData
	err = json.Unmarshal(file, &index)
	if err != nil {
		return nil, err
	}

	// Extract slug that matches hash
	var slug string
	for _, data := range index {
		if data.Hash == hash {
			slug = data.Slug
			break
		}
	}

	if slug == "" {
		return nil, errors.New("Listing does not exist")
	}
	return n.GetListingFromSlug(slug)
}

func (n *OpenBazaarNode) GetListingFromSlug(slug string) (*pb.SignedListing, error) {
	// Read listing file
	listingPath := path.Join(n.RepoPath, "root", "listings", slug+".json")
	file, err := ioutil.ReadFile(listingPath)
	if err != nil {
		return nil, err
	}

	// Unmarshal listing
	sl := new(pb.SignedListing)
	err = jsonpb.UnmarshalString(string(file), sl)
	if err != nil {
		return nil, err
	}

	// Get the listing inventory
	inventory, err := n.Datastore.Inventory().Get(slug)
	if err != nil {
		return nil, err
	}

	// Build the inventory list
	for variant, count := range inventory {
		for i, s := range sl.Listing.Item.Skus {
			if variant == i {
				s.Quantity = int64(count)
				break
			}
		}
	}
	return sl, nil
}

/* Performs a ton of checks to make sure the listing is formatted correctly. We should not allow
   invalid listings to be saved or purchased as it can lead to ambiguity when moderating a dispute
   or possible attacks. This function needs to be maintained in conjunction with contracts.proto */
func validateListing(listing *pb.Listing, testnet bool) (err error) {
	defer func() {
		if r := recover(); r != nil {
			switch x := r.(type) {
			case string:
				err = errors.New(x)
			case error:
				err = x
			default:
				err = errors.New("Unknown panic")
			}
		}
	}()

	// Slug
	if listing.Slug == "" {
		return errors.New("Slug must not be empty")
	}
	if len(listing.Slug) > SentenceMaxCharacters {
		return fmt.Errorf("Slug is longer than the max of %d", SentenceMaxCharacters)
	}
	if strings.Contains(listing.Slug, " ") {
		return errors.New("Slugs cannot contain spaces")
	}
	if strings.Contains(listing.Slug, "/") {
		return errors.New("Slugs cannot contain file separators")
	}

	// Metadata
	if listing.Metadata == nil {
		return errors.New("Missing required field: Metadata")
	}
	if listing.Metadata.ContractType > pb.Listing_Metadata_SERVICE {
		return errors.New("Invalid contract type")
	}
	if listing.Metadata.Format > pb.Listing_Metadata_AUCTION {
		return errors.New("Invalid listing format")
	}
	if listing.Metadata.Expiry == nil {
		return errors.New("Missing required field: Expiry")
	}
	if time.Unix(listing.Metadata.Expiry.Seconds, 0).Before(time.Now()) {
		return errors.New("Listing expiration must be in the future")
	}
	if listing.Metadata.PricingCurrency == "" {
		return errors.New("Listing pricing currency code must not be empty")
	}
	if len(listing.Metadata.PricingCurrency) > WordMaxCharacters {
		return fmt.Errorf("PricingCurrency is longer than the max of %d characters", WordMaxCharacters)
	}
	if len(listing.Metadata.Language) > WordMaxCharacters {
		return fmt.Errorf("Language is longer than the max of %d characters", WordMaxCharacters)
	}
<<<<<<< HEAD
	if !testnet && listing.Metadata.EscrowTimeoutHours != EscrowTimeout {
		return fmt.Errorf("Escrow timeout must be %d hours", EscrowTimeout)
=======
	if len(listing.Metadata.AcceptedCurrencies) == 0 {
		return errors.New("At least one accepted currency must be provided")
	}
	if len(listing.Metadata.AcceptedCurrencies) > MaxListItems {
		return fmt.Errorf("AcceptedCurrencies is longer than the max of %d currencies", MaxListItems)
	}
	for _, c := range listing.Metadata.AcceptedCurrencies {
		if len(c) > WordMaxCharacters {
			return fmt.Errorf("Accepted currency is longer than the max of %d characters", WordMaxCharacters)
		}
>>>>>>> bdb11fc6
	}

	// Item
	if listing.Item.Title == "" {
		return errors.New("Listing must have a title")
	}
	if listing.Item.Price == 0 {
		return errors.New("Zero price listings are not allowed")
	}
	if len(listing.Item.Title) > TitleMaxCharacters {
		return fmt.Errorf("Title is longer than the max of %d characters", TitleMaxCharacters)
	}
	if len(listing.Item.Description) > DescriptionMaxCharacters {
		return fmt.Errorf("Description is longer than the max of %d characters", DescriptionMaxCharacters)
	}
	if len(listing.Item.ProcessingTime) > SentenceMaxCharacters {
		return fmt.Errorf("Processing time length must be less than the max of %d", SentenceMaxCharacters)
	}
	if len(listing.Item.Tags) > MaxTags {
		return fmt.Errorf("Number of tags exceeds the max of %d", MaxTags)
	}
	for _, tag := range listing.Item.Tags {
		if tag == "" {
			return errors.New("Tags must not be empty")
		}
		if len(tag) > WordMaxCharacters {
			return fmt.Errorf("Tags must be less than max of %d", WordMaxCharacters)
		}
	}
	if len(listing.Item.Images) == 0 {
		return errors.New("Listing must contain at least one image")
	}
	if len(listing.Item.Images) > MaxListItems {
		return fmt.Errorf("Number of listing images is greater than the max of %d", MaxListItems)
	}
	for _, img := range listing.Item.Images {
		_, err := cid.Decode(img.Tiny)
		if err != nil {
			return errors.New("Tiny image hashes must be properly formatted CID")
		}
		_, err = cid.Decode(img.Small)
		if err != nil {
			return errors.New("Small image hashes must be properly formatted CID")
		}
		_, err = cid.Decode(img.Medium)
		if err != nil {
			return errors.New("Medium image hashes must be properly formatted CID")
		}
		_, err = cid.Decode(img.Large)
		if err != nil {
			return errors.New("Large image hashes must be properly formatted CID")
		}
		_, err = cid.Decode(img.Original)
		if err != nil {
			return errors.New("Original image hashes must be properly formatted CID")
		}
		if img.Filename == "" {
			return errors.New("Image file names must not be nil")
		}
		if len(img.Filename) > FilenameMaxCharacters {
			return fmt.Errorf("Image filename length must be less than the max of %d", FilenameMaxCharacters)
		}
	}
	if len(listing.Item.Categories) > MaxCategories {
		return fmt.Errorf("Number of categories must be less than max of %d", MaxCategories)
	}
	for _, category := range listing.Item.Categories {
		if category == "" {
			return errors.New("Categories must not be nil")
		}
		if len(category) > WordMaxCharacters {
			return fmt.Errorf("Category length must be less than the max of %d", WordMaxCharacters)
		}
	}
	if len(listing.Item.Condition) > SentenceMaxCharacters {
		return fmt.Errorf("Condition length must be less than the max of %d", SentenceMaxCharacters)
	}
	if len(listing.Item.Options) > MaxListItems {
		return fmt.Errorf("Number of options is greater than the max of %d", MaxListItems)
	}
	maxCombos := 1
	variantSizeMap := make(map[int]int)
	for i, option := range listing.Item.Options {
		if option.Name == "" {
			return errors.New("Options titles must not be empty")
		}
		if len(option.Variants) < 2 {
			return errors.New("Options must have more than one variants")
		}
		if len(option.Name) > WordMaxCharacters {
			return fmt.Errorf("Option title length must be less than the max of %d", WordMaxCharacters)
		}
		if len(option.Description) > SentenceMaxCharacters {
			return fmt.Errorf("Option description length must be less than the max of %d", SentenceMaxCharacters)
		}
		if len(option.Variants) > MaxListItems {
			return fmt.Errorf("Number of variants is greater than the max of %d", MaxListItems)
		}
		for _, variant := range option.Variants {
			if len(variant.Name) > WordMaxCharacters {
				return fmt.Errorf("Variant name length must be less than the max of %d", WordMaxCharacters)
			}
			if variant.Image != nil && (variant.Image.Filename != "" ||
				variant.Image.Large != "" || variant.Image.Medium != "" || variant.Image.Small != "" ||
				variant.Image.Tiny != "" || variant.Image.Original != "") {
				_, err := cid.Decode(variant.Image.Tiny)
				if err != nil {
					return errors.New("Tiny image hashes must be properly formatted CID")
				}
				_, err = cid.Decode(variant.Image.Small)
				if err != nil {
					return errors.New("Small image hashes must be properly formatted CID")
				}
				_, err = cid.Decode(variant.Image.Medium)
				if err != nil {
					return errors.New("Medium image hashes must be properly formatted CID")
				}
				_, err = cid.Decode(variant.Image.Large)
				if err != nil {
					return errors.New("Large image hashes must be properly formatted CID")
				}
				_, err = cid.Decode(variant.Image.Original)
				if err != nil {
					return errors.New("Original image hashes must be properly formatted CID")
				}
				if variant.Image.Filename == "" {
					return errors.New("Image file names must not be nil")
				}
				if len(variant.Image.Filename) > FilenameMaxCharacters {
					return fmt.Errorf("Image filename length must be less than the max of %d", FilenameMaxCharacters)
				}
			}
		}
		variantSizeMap[i] = len(option.Variants)
		maxCombos *= len(option.Variants)
	}

	if len(listing.Item.Skus) > maxCombos {
		return errors.New("More skus than variant combinations")
	}
	comboMap := make(map[string]bool)
	for _, sku := range listing.Item.Skus {
		if maxCombos > 1 && len(sku.VariantCombo) == 0 {
			return errors.New("Skus must specifiy a variant combo when options are used")
		}
		if len(sku.ProductID) > WordMaxCharacters {
			return fmt.Errorf("Product ID length must be less than the max of %d", WordMaxCharacters)
		}
		formatted, err := json.Marshal(sku.VariantCombo)
		if err != nil {
			return err
		}
		_, ok := comboMap[string(formatted)]
		if !ok {
			comboMap[string(formatted)] = true
		} else {
			return errors.New("Duplicate sku")
		}
		if len(sku.VariantCombo) != len(listing.Item.Options) {
			return errors.New("Incorrect number of variants in sku combination")
		}
		for i, combo := range sku.VariantCombo {
			if int(combo) > variantSizeMap[i] {
				return errors.New("Invalid sku variant combination")
			}
		}

	}

	// ShippingOptions
	if listing.Metadata.ContractType == pb.Listing_Metadata_PHYSICAL_GOOD && len(listing.ShippingOptions) == 0 {
		return errors.New("Must be at least one shipping option for a physical good")
	}
	if len(listing.ShippingOptions) > MaxListItems {
		return fmt.Errorf("Number of shipping options is greater than the max of %d", MaxListItems)
	}
	var shippingTitles []string
	for _, shippingOption := range listing.ShippingOptions {
		if shippingOption.Name == "" {
			return errors.New("Shipping option title name must not be empty")
		}
		if len(shippingOption.Name) > WordMaxCharacters {
			return fmt.Errorf("Shipping option service length must be less than the max of %d", WordMaxCharacters)
		}
		for _, t := range shippingTitles {
			if t == shippingOption.Name {
				return errors.New("Shipping option titles must be unique")
			}
		}
		shippingTitles = append(shippingTitles, shippingOption.Name)
		if shippingOption.Type > pb.Listing_ShippingOption_FIXED_PRICE {
			return errors.New("Unkown shipping option type")
		}
		if len(shippingOption.Regions) == 0 {
			return errors.New("Shipping options must specify at least one region")
		}
		for _, region := range shippingOption.Regions {
			if int(region) == 0 {
				return errors.New("Shipping region cannot be NA")
			} else if int(region) > 246 && int(region) != 500 {
				return errors.New("Invalid shipping region")
			}

		}
		if len(shippingOption.Regions) > MaxCountryCodes {
			return fmt.Errorf("Number of shipping regions is greater than the max of %d", MaxCountryCodes)
		}
		if shippingOption.ShippingRules != nil {
			if len(shippingOption.ShippingRules.Rules) == 0 {
				return errors.New("At least on rule must be specified if ShippingRules is selected")
			}
			if len(shippingOption.ShippingRules.Rules) > MaxListItems {
				return fmt.Errorf("Number of shipping rules is greater than the max of %d", MaxListItems)
			}
			if shippingOption.ShippingRules.RuleType > pb.Listing_ShippingOption_ShippingRules_COMBINED_SHIPPING_SUBTRACT {
				return errors.New("Unknown shipping rule")
			}
			if shippingOption.ShippingRules.RuleType == pb.Listing_ShippingOption_ShippingRules_FLAT_FEE_WEIGHT_RANGE && listing.Item.Grams == 0 {
				return errors.New("Item weight must be specified when using FLAT_FEE_WEIGHT_RANGE shipping rule")
			}
			if (shippingOption.ShippingRules.RuleType == pb.Listing_ShippingOption_ShippingRules_COMBINED_SHIPPING_ADD || shippingOption.ShippingRules.RuleType == pb.Listing_ShippingOption_ShippingRules_COMBINED_SHIPPING_SUBTRACT) && len(shippingOption.ShippingRules.Rules) > 1 {
				return errors.New("Selected shipping rule type can only have a maximum of one rule")
			}
			for _, rule := range shippingOption.ShippingRules.Rules {
				if (shippingOption.ShippingRules.RuleType == pb.Listing_ShippingOption_ShippingRules_FLAT_FEE_QUANTITY_RANGE || shippingOption.ShippingRules.RuleType == pb.Listing_ShippingOption_ShippingRules_FLAT_FEE_WEIGHT_RANGE) && rule.MaxRange <= rule.MinRange {
					return errors.New("Shipping rule max range cannot be less than or equal to the min range")
				}
			}
		}
		if len(shippingOption.Services) == 0 && shippingOption.Type != pb.Listing_ShippingOption_LOCAL_PICKUP {
			return errors.New("At least one service must be specified for a shipping option when not local pickup")
		}
		if len(shippingOption.Services) > MaxListItems {
			return fmt.Errorf("Number of shipping services is greater than the max of %d", MaxListItems)
		}
		var serviceTitles []string
		for _, option := range shippingOption.Services {
			if option.Name == "" {
				return errors.New("Shipping option service name must not be empty")
			}
			if len(option.Name) > WordMaxCharacters {
				return fmt.Errorf("Shipping option service length must be less than the max of %d", WordMaxCharacters)
			}
			for _, t := range serviceTitles {
				if t == option.Name {
					return errors.New("Shipping option services names must be unique")
				}
			}
			serviceTitles = append(serviceTitles, option.Name)
			if option.EstimatedDelivery == "" {
				return errors.New("Shipping option estimated delivery must not be empty")
			}
			if len(option.EstimatedDelivery) > SentenceMaxCharacters {
				return fmt.Errorf("Shipping option estimated delivery length must be less than the max of %d", SentenceMaxCharacters)
			}
		}
	}

	// Taxes
	if len(listing.Taxes) > MaxListItems {
		return fmt.Errorf("Number of taxes is greater than the max of %d", MaxListItems)
	}
	for _, tax := range listing.Taxes {
		if tax.TaxType == "" {
			return errors.New("Tax type must be specified")
		}
		if len(tax.TaxType) > WordMaxCharacters {
			return fmt.Errorf("Tax type length must be less than the max of %d", WordMaxCharacters)
		}
		if len(tax.TaxRegions) == 0 {
			return errors.New("Tax must specifiy at least one region")
		}
		if len(tax.TaxRegions) > MaxCountryCodes {
			return fmt.Errorf("Number of tax regions is greater than the max of %d", MaxCountryCodes)
		}
		if tax.Percentage == 0 || tax.Percentage > 100 {
			return errors.New("Tax percentage must be between 0 and 100")
		}
	}

	// Coupons
	if len(listing.Coupons) > MaxListItems {
		return fmt.Errorf("Number of coupons is greater than the max of %d", MaxListItems)
	}
	for _, coupon := range listing.Coupons {
		if len(coupon.Title) > CouponTitleMaxCharacters {
			return fmt.Errorf("Coupon title length must be less than the max of %d", SentenceMaxCharacters)
		}
		if len(coupon.GetDiscountCode()) > CodeMaxCharacters {
			return fmt.Errorf("Coupon code length must be less than the max of %d", CodeMaxCharacters)
		}
		if coupon.GetPercentDiscount() > 100 {
			return errors.New("Percent discount cannot be over 100 percent")
		}
		if coupon.GetPriceDiscount() > listing.Item.Price {
			return errors.New("Price discount cannot be greater than the item price")
		}
		if coupon.GetPercentDiscount() == 0 && coupon.GetPriceDiscount() == 0 {
			return errors.New("Coupons must have at least one positive discount value")
		}
	}

	// Moderators
	if len(listing.Moderators) > MaxListItems {
		return fmt.Errorf("Number of moderators is greater than the max of %d", MaxListItems)
	}
	for _, moderator := range listing.Moderators {
		_, err := mh.FromB58String(moderator)
		if err != nil {
			return errors.New("Moderator IDs must be multihashes")
		}
	}

	// TermsAndConditions
	if len(listing.TermsAndConditions) > PolicyMaxCharacters {
		return fmt.Errorf("Terms and conditions length must be less than the max of %d", PolicyMaxCharacters)
	}

	// RefundPolicy
	if len(listing.RefundPolicy) > PolicyMaxCharacters {
		return fmt.Errorf("Refun policy length must be less than the max of %d", PolicyMaxCharacters)
	}

	return nil
}

func verifySignaturesOnListing(sl *pb.SignedListing) error {
	// Verify identity signature on listing
	if err := verifySignature(
		sl.Listing,
		sl.Listing.VendorID.Pubkeys.Identity,
		sl.Signature,
		sl.Listing.VendorID.PeerID,
	); err != nil {
		switch err.(type) {
		case noSigError:
			return errors.New("Contract does not contain listing signature")
		case invalidSigError:
			return errors.New("Vendor's identity signature on contact failed to verify")
		case matchKeyError:
			return errors.New("Public key in order does not match reported buyer ID")
		default:
			return err
		}
	}

	// Verify the bitcoin signature in the ID
	if err := verifyBitcoinSignature(
		sl.Listing.VendorID.Pubkeys.Bitcoin,
		sl.Listing.VendorID.BitcoinSig,
		sl.Listing.VendorID.PeerID,
	); err != nil {
		switch err.(type) {
		case invalidSigError:
			return errors.New("Vendor's bitcoin signature on GUID failed to verify")
		default:
			return err
		}
	}
	return nil
}<|MERGE_RESOLUTION|>--- conflicted
+++ resolved
@@ -105,7 +105,6 @@
 
 	sl := new(pb.SignedListing)
 
-<<<<<<< HEAD
 	// Set hardcode escrow timeout. This may change in the future
 	var testnet bool
 	if n.Wallet.Params().Name == chaincfg.MainNetParams.Name {
@@ -116,10 +115,9 @@
 			listing.Metadata.EscrowTimeoutHours = 1
 		}
 	}
-=======
+
 	// Set crypto currency
 	listing.Metadata.AcceptedCurrencies = []string{strings.ToUpper(n.Wallet.CurrencyCode())}
->>>>>>> bdb11fc6
 
 	// Check the listing data is correct for continuing
 	if err := validateListing(listing, testnet); err != nil {
@@ -706,10 +704,10 @@
 	if len(listing.Metadata.Language) > WordMaxCharacters {
 		return fmt.Errorf("Language is longer than the max of %d characters", WordMaxCharacters)
 	}
-<<<<<<< HEAD
+
 	if !testnet && listing.Metadata.EscrowTimeoutHours != EscrowTimeout {
 		return fmt.Errorf("Escrow timeout must be %d hours", EscrowTimeout)
-=======
+	}
 	if len(listing.Metadata.AcceptedCurrencies) == 0 {
 		return errors.New("At least one accepted currency must be provided")
 	}
@@ -720,7 +718,6 @@
 		if len(c) > WordMaxCharacters {
 			return fmt.Errorf("Accepted currency is longer than the max of %d characters", WordMaxCharacters)
 		}
->>>>>>> bdb11fc6
 	}
 
 	// Item
