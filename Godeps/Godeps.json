--- conflicted
+++ resolved
@@ -13,11 +13,7 @@
 		},
 		{
 			"ImportPath": "github.com/OpenBazaar/spvwallet",
-<<<<<<< HEAD
-			"Rev": "02b5c342ff890c72b92f4de6799947e1a0eaf49d"
-=======
 			"Rev": "4a16c7942b76a49911d58e65ea37020dbd0d2fa2"
->>>>>>> 9c118725
 		},
 		{
 			"ImportPath": "github.com/boltdb/bolt",
