package spvwallet

import (
	"github.com/btcsuite/btcd/chaincfg"
	"github.com/btcsuite/btcd/chaincfg/chainhash"
	"github.com/btcsuite/btcd/peer"
	"github.com/btcsuite/btcd/txscript"
	btc "github.com/btcsuite/btcutil"
	hd "github.com/btcsuite/btcutil/hdkeychain"
	"github.com/op/go-logging"
	b39 "github.com/tyler-smith/go-bip39"
	"net"
	"os"
	"path"
	"sync"
)

type SPVWallet struct {
	params *chaincfg.Params

	masterPrivateKey *hd.ExtendedKey
	masterPublicKey  *hd.ExtendedKey

	maxFee      uint64
	priorityFee uint64
	normalFee   uint64
	economicFee uint64
	feeAPI      string

	repoPath string

	blockchain  *Blockchain
	txstore     *TxStore
	PeerManager *PeerManager

	fPositives    chan *peer.Peer
	stopChan      chan int
	fpAccumulator map[int32]int32
	blockQueue    chan chainhash.Hash
	toDownload    map[chainhash.Hash]int32
	mutex         *sync.RWMutex

	config *Config
}

var log = logging.MustGetLogger("bitcoin")

const WALLET_VERSION = "0.1.0"

func NewSPVWallet(mnemonic string, params *chaincfg.Params, maxFee uint64, lowFee uint64, mediumFee uint64, highFee uint64, feeApi,
	repoPath string, db Datastore, userAgent string, trustedPeer string, logger logging.LeveledBackend) (*SPVWallet, error) {

	log.SetBackend(logger)

	seed := b39.NewSeed(mnemonic, "")

	mPrivKey, err := hd.NewMaster(seed, params)
	if err != nil {
		return nil, err
	}
	mPubKey, err := mPrivKey.Neuter()
	if err != nil {
		return nil, err
	}

	w := &SPVWallet{
		repoPath:         repoPath,
		masterPrivateKey: mPrivKey,
		masterPublicKey:  mPubKey,
		params:           params,
		maxFee:           maxFee,
		priorityFee:      highFee,
		normalFee:        mediumFee,
		economicFee:      lowFee,
		feeAPI:           feeApi,
		fPositives:       make(chan *peer.Peer),
		stopChan:         make(chan int),
		fpAccumulator:    make(map[int32]int32),
		blockQueue:       make(chan chainhash.Hash, 32),
		toDownload:       make(map[chainhash.Hash]int32),
		mutex:            new(sync.RWMutex),
	}

	w.txstore, err = NewTxStore(w.params, db, w.masterPrivateKey)
	if err != nil {
		return nil, err
	}
	w.blockchain, err = NewBlockchain(w.repoPath, w.params)
	if err != nil {
		return nil, err
	}

	listeners := &peer.MessageListeners{
		OnMerkleBlock: w.onMerkleBlock,
		OnInv:         w.onInv,
		OnTx:          w.onTx,
		OnGetData:     w.onGetData,
	}

	getNewestBlock := func() (*chainhash.Hash, int32, error) {
		storedHeader, err := w.blockchain.db.GetBestHeader()
		if err != nil {
			return nil, 0, err
		}
		height, err := w.blockchain.db.Height()
		if err != nil {
			return nil, 0, err
		}
		hash := storedHeader.header.BlockHash()
		return &hash, int32(height), nil
	}

	w.config = &Config{
		UserAgentName:      userAgent,
		UserAgentVersion:   WALLET_VERSION,
		Params:             w.params,
		AddressCacheDir:    repoPath,
		GetFilter:          w.txstore.GimmeFilter,
		StartChainDownload: w.startChainDownload,
		GetNewestBlock:     getNewestBlock,
		Listeners:          listeners,
	}

	if trustedPeer != "" {
		addr, err := net.ResolveTCPAddr("tcp", trustedPeer)
		if err != nil {
			return nil, err
		}
		w.config.TrustedPeer = addr
	}

	w.PeerManager, err = NewPeerManager(w.config)
	if err != nil {
		return nil, err
	}

	return w, nil
}

func (w *SPVWallet) Start() {
	go w.PeerManager.Start()
	go w.fPositiveHandler(w.stopChan)
}

//////////////////////////////////////////////////////////////////////////////////////////////////////////////////
//
// API
//
//////////////

func (w *SPVWallet) CurrencyCode() string {
	return "btc"
}

func (w *SPVWallet) MasterPrivateKey() *hd.ExtendedKey {
	return w.masterPrivateKey
}

func (w *SPVWallet) MasterPublicKey() *hd.ExtendedKey {
	return w.masterPublicKey
}

func (w *SPVWallet) CurrentAddress(purpose KeyPurpose) btc.Address {
	key := w.txstore.GetCurrentKey(purpose)
	addr, _ := key.Address(w.params)
	return btc.Address(addr)
}

func (w *SPVWallet) HasKey(addr btc.Address) bool {
	script, err := txscript.PayToAddrScript(addr)
	if err != nil {
		return false
	}
	_, err = w.txstore.GetKeyForScript(script)
	if err != nil {
		return false
	}
	return true
}

func (w *SPVWallet) Balance() (confirmed, unconfirmed int64) {
	utxos, _ := w.txstore.Utxos().GetAll()
	stxos, _ := w.txstore.Stxos().GetAll()
	for _, utxo := range utxos {
		if !utxo.Freeze {
			if utxo.AtHeight > 0 {
				confirmed += utxo.Value
			} else {
				if w.checkIfStxoIsConfirmed(utxo, stxos) {
					confirmed += utxo.Value
				} else {
					unconfirmed += utxo.Value
				}
			}
		}
	}
	return confirmed, unconfirmed
}

func (w *SPVWallet) checkIfStxoIsConfirmed(utxo Utxo, stxos []Stxo) bool {
	for _, stxo := range stxos {
		if stxo.SpendTxid.IsEqual(&utxo.Op.Hash) {
			if stxo.Utxo.AtHeight > 0 {
				return true
			} else {
				return w.checkIfStxoIsConfirmed(stxo.Utxo, stxos)
			}
		}
	}
	return false
}

func (w *SPVWallet) Params() *chaincfg.Params {
	return w.params
}

func (w *SPVWallet) AddTransactionListener(callback func(TransactionCallback)) {
	w.txstore.listeners = append(w.txstore.listeners, callback)
}

func (w *SPVWallet) ChainTip() uint32 {
	height, _ := w.blockchain.db.Height()
	return uint32(height)
}

func (w *SPVWallet) AddWatchedScript(script []byte) error {
	err := w.txstore.WatchedScripts().Put(script)
	w.txstore.PopulateAdrs()

	for _, peer := range w.PeerManager.ConnectedPeers() {
		w.updateFilterAndSend(peer)
	}
	return err
}

func (w *SPVWallet) GenerateMultisigScript(keys []hd.ExtendedKey, threshold int) (addr btc.Address, redeemScript []byte, err error) {
	var addrPubKeys []*btc.AddressPubKey
	for _, key := range keys {
		ecKey, err := key.ECPubKey()
		if err != nil {
			return nil, nil, err
		}
		k, err := btc.NewAddressPubKey(ecKey.SerializeCompressed(), w.params)
		if err != nil {
			return nil, nil, err
		}
		addrPubKeys = append(addrPubKeys, k)
	}
	redeemScript, err = txscript.MultiSigScript(addrPubKeys, threshold)
	if err != nil {
		return nil, nil, err
	}
	addr, err = btc.NewAddressScriptHash(redeemScript, w.params)
	if err != nil {
		return nil, nil, err
	}
	return addr, redeemScript, nil
}

func (w *SPVWallet) Close() {
	log.Info("Disconnecting from peers and shutting down")
<<<<<<< HEAD
	for _, peer := range w.peerGroup {
		peer.con.Close()
		log.Debugf("Disconnnected from %s", peer.con.RemoteAddr().String())
	}
	if w.blockchain != nil {
		w.blockchain.Close()
	}
=======
	w.PeerManager.Stop()
	w.blockchain.Close()
	w.stopChan <- 1
>>>>>>> 7e38d577
}

func (w *SPVWallet) ReSyncBlockchain(fromHeight int32) {
	w.Close()
	os.Remove(path.Join(w.repoPath, "headers.bin"))
	blockchain, err := NewBlockchain(w.repoPath, w.params)
	if err != nil {
		return
	}
	w.blockchain = blockchain
	go w.Start()
}<|MERGE_RESOLUTION|>--- conflicted
+++ resolved
@@ -259,19 +259,9 @@
 
 func (w *SPVWallet) Close() {
 	log.Info("Disconnecting from peers and shutting down")
-<<<<<<< HEAD
-	for _, peer := range w.peerGroup {
-		peer.con.Close()
-		log.Debugf("Disconnnected from %s", peer.con.RemoteAddr().String())
-	}
-	if w.blockchain != nil {
-		w.blockchain.Close()
-	}
-=======
 	w.PeerManager.Stop()
 	w.blockchain.Close()
 	w.stopChan <- 1
->>>>>>> 7e38d577
 }
 
 func (w *SPVWallet) ReSyncBlockchain(fromHeight int32) {
