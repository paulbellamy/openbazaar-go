--- conflicted
+++ resolved
@@ -1104,12 +1104,7 @@
 	var invList []inv
 	inventory, err := i.node.Datastore.Inventory().GetAll()
 	if err != nil {
-<<<<<<< HEAD
 		SanitizedResponse(w, `[]`)
-=======
-		fmt.Fprintf(w, `[]`)
-		return
->>>>>>> 83a0e98a
 	}
 	for slug, m := range inventory {
 		for variant, count := range m {
@@ -1287,7 +1282,7 @@
 			ErrorResponse(w, http.StatusInternalServerError, err.Error())
 			return
 		}
-		SanitizedResponseM(w, string(out), new(pb.ListingRespApi))
+		SanitizedResponseM(w, string(out), new(pb.RicardianContract))
 		return
 	} else {
 		var listingsBytes []byte
