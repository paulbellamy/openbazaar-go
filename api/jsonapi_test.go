package api

import (
	"net/http"
	"os"
	"testing"

	"github.com/OpenBazaar/openbazaar-go/core"
	"github.com/OpenBazaar/openbazaar-go/pb"
	"github.com/OpenBazaar/openbazaar-go/repo"
	"github.com/OpenBazaar/openbazaar-go/test"
	"github.com/OpenBazaar/openbazaar-go/test/factory"
)

func TestMain(m *testing.M) {
	// Create a test server
	gateway, err := newTestGateway()
	if err != nil {
		log.Fatal(err)
	}

	go func() {
		err = gateway.Serve()
		if err != nil {
			log.Fatal(err)
		}
	}()

	// Run tests
	retCode := m.Run()

	// Shutdown test server
	err = gateway.Close()
	if err != nil {
		log.Fatal(err)
	}

	os.Exit(retCode)
}

func TestSettings(t *testing.T) {
	// Create, Read, Update, Patch
	runAPITests(t, apiTests{
		{"POST", "/ob/settings", settingsJSON, 200, settingsJSON},
		{"GET", "/ob/settings", "", 200, settingsJSON},
		{"POST", "/ob/settings", settingsJSON, 409, settingsAlreadyExistsJSON},
		{"PUT", "/ob/settings", settingsUpdateJSON, 200, "{}"},
		{"GET", "/ob/settings", "", 200, settingsUpdateJSON},
		{"PUT", "/ob/settings", settingsUpdateJSON, 200, "{}"},
		{"GET", "/ob/settings", "", 200, settingsUpdateJSON},
		{"PATCH", "/ob/settings", settingsPatchJSON, 200, "{}"},
		{"GET", "/ob/settings", "", 200, settingsPatchedJSON},
	})

	// Invalid JSON
	runAPITests(t, apiTests{
		{"POST", "/ob/settings", settingsMalformedJSON, 400, settingsMalformedJSONResponse},
	})

	// Invalid JSON
	runAPITests(t, apiTests{
		{"POST", "/ob/settings", settingsJSON, 200, settingsJSON},
		{"GET", "/ob/settings", "", 200, settingsJSON},
		{"PUT", "/ob/settings", settingsMalformedJSON, 400, settingsMalformedJSONResponse},
	})
}

func TestProfile(t *testing.T) {
	// Create, Update
	runAPITests(t, apiTests{
		{"POST", "/ob/profile", profileJSON, 200, anyResponseJSON},
		{"POST", "/ob/profile", profileJSON, 409, AlreadyExistsUsePUTJSON("Profile")},
		{"PUT", "/ob/profile", profileUpdateJSON, 200, anyResponseJSON},
		{"PUT", "/ob/profile", profileUpdatedJSON, 200, anyResponseJSON},
	})
}

func TestAvatar(t *testing.T) {
	// Setting an avatar fails if we don't have a profile
	runAPITests(t, apiTests{
		{"POST", "/ob/avatar", avatarValidJSON, 500, anyResponseJSON},
	})

	// It succeeds if we have a profile and the image data is valid
	runAPITests(t, apiTests{
		{"POST", "/ob/profile", profileJSON, 200, anyResponseJSON},
		{"POST", "/ob/avatar", avatarValidJSON, 200, avatarValidJSONResponse},
	})

	// Test invalid image data
	runAPITests(t, apiTests{
		{"POST", "/ob/profile", profileJSON, 200, anyResponseJSON},
		{"POST", "/ob/avatar", avatarUnexpectedEOFJSON, 500, avatarUnexpectedEOFJSONResponse},
	})

	runAPITests(t, apiTests{
		{"POST", "/ob/profile", profileJSON, 200, anyResponseJSON},
		{"POST", "/ob/avatar", avatarInvalidTQJSON, 500, avatarInvalidTQJSONResponse},
	})
}

func TestImages(t *testing.T) {
	// Valid image
	runAPITests(t, apiTests{
		{"POST", "/ob/images", imageValidJSON, 200, imageValidJSONResponse},
	})
}

func TestHeader(t *testing.T) {
	// Setting an header fails if we don't have a profile
	runAPITests(t, apiTests{
		{"POST", "/ob/header", headerValidJSON, 500, anyResponseJSON},
	})

	// It succeeds if we have a profile and the image data is valid
	runAPITests(t, apiTests{
		{"POST", "/ob/profile", profileJSON, 200, anyResponseJSON},
		{"POST", "/ob/header", headerValidJSON, 200, headerValidJSONResponse},
	})
}

func TestModerator(t *testing.T) {
	// Fails without profile
	runAPITests(t, apiTests{
		{"PUT", "/ob/moderator", moderatorValidJSON, http.StatusConflict, anyResponseJSON},
	})

	// Works with profile
	runAPITests(t, apiTests{
		{"POST", "/ob/profile", profileJSON, 200, anyResponseJSON},

		// TODO: Enable after fixing bug that requires peers in order to set moderator status
		// {"PUT", "/ob/moderator", moderatorValidJSON, 200, `{}`},

		// // Update
		// {"PUT", "/ob/moderator", moderatorUpdatedValidJSON, 200, `{}`},
		{"DELETE", "/ob/moderator", "", 200, `{}`},
	})
}

func TestListings(t *testing.T) {
	goodListingJSON := jsonFor(t, factory.NewListing("ron-swanson-tshirt"))
	updatedListing := factory.NewListing("ron-swanson-tshirt")
	updatedListing.Taxes = []*pb.Listing_Tax{
		{
			Percentage:  17,
			TaxShipping: true,
			TaxType:     "Sales tax",
			TaxRegions:  []pb.CountryCode{pb.CountryCode_UNITED_STATES},
		},
	}
	updatedListingJSON := jsonFor(t, updatedListing)

	runAPITests(t, apiTests{
		{"GET", "/ob/listings", "", 200, `[]`},
		{"GET", "/ob/inventory", "", 200, `{}`},

		// Invalid creates
		{"POST", "/ob/listing", `{`, 400, jsonUnexpectedEOF},

		{"GET", "/ob/listings", "", 200, `[]`},
		{"GET", "/ob/inventory", "", 200, `{}`},

		// TODO: Add support for improved JSON matching to since contracts
		// change each test run due to signatures

		// Create/Get
		{"GET", "/ob/listing/ron-swanson-tshirt", "", 404, NotFoundJSON("Listing")},
		{"POST", "/ob/listing", goodListingJSON, 200, `{"slug": "ron-swanson-tshirt"}`},
		{"GET", "/ob/listing/ron-swanson-tshirt", "", 200, anyResponseJSON},
		{"POST", "/ob/listing", updatedListingJSON, 409, AlreadyExistsUsePUTJSON("Listing")},

		// TODO: Add support for improved JSON matching to since contracts
		// change each test run due to signatures
		{"GET", "/ob/listings", "", 200, anyResponseJSON},

		// TODO: This returns `inventoryJSONResponse` but slices are unordered
		// so they don't get considered equal. Figure out a way to fix that.
		{"GET", "/ob/inventory", "", 200, anyResponseJSON},

		// Update inventory
		{"POST", "/ob/inventory", inventoryUpdateJSON, 200, `{}`},

		// Update/Get Listing
		{"PUT", "/ob/listing", updatedListingJSON, 200, `{}`},
		{"GET", "/ob/listing/ron-swanson-tshirt", "", 200, anyResponseJSON},

		// Delete/Get
		{"DELETE", "/ob/listing/ron-swanson-tshirt", "", 200, `{}`},
		{"DELETE", "/ob/listing/ron-swanson-tshirt", "", 404, NotFoundJSON("Listing")},
		{"GET", "/ob/listing/ron-swanson-tshirt", "", 404, NotFoundJSON("Listing")},

		// Mutate non-existing listings
		{"PUT", "/ob/listing", updatedListingJSON, 404, NotFoundJSON("Listing")},
		{"DELETE", "/ob/listing/ron-swanson-tshirt", "", 404, NotFoundJSON("Listing")},
	})
}

func TestCryptoListings(t *testing.T) {
	listing := factory.NewCryptoListing("crypto")
	updatedListing := *listing

	runAPITests(t, apiTests{
		{"POST", "/ob/listing", jsonFor(t, listing), 200, `{"slug": "crypto"}`},
		{"GET", "/ob/listing/crypto", jsonFor(t, &updatedListing), 200, anyResponseJSON},

		{"PUT", "/ob/listing", jsonFor(t, &updatedListing), 200, "{}"},
		{"PUT", "/ob/listing", jsonFor(t, &updatedListing), 200, "{}"},
		{"GET", "/ob/listing/crypto", jsonFor(t, &updatedListing), 200, anyResponseJSON},

		{"DELETE", "/ob/listing/crypto", "", 200, `{}`},
		{"DELETE", "/ob/listing/crypto", "", 404, NotFoundJSON("Listing")},
		{"GET", "/ob/listing/crypto", "", 404, NotFoundJSON("Listing")},
	})
}

func TestListingsQuantity(t *testing.T) {
	listing := factory.NewListing("crypto")
	runAPITest(t, apiTest{
		"POST", "/ob/listing", jsonFor(t, listing), 200, `{"slug": "crypto"}`,
	})

	listing.Item.Skus[0].Quantity = 0
	runAPITest(t, apiTest{
		"POST", "/ob/listing", jsonFor(t, listing), 200, anyResponseJSON,
	})

	listing.Item.Skus[0].Quantity = -1
	runAPITest(t, apiTest{
		"POST", "/ob/listing", jsonFor(t, listing), 200, anyResponseJSON,
	})
}

func TestCryptoListingsQuantity(t *testing.T) {
	listing := factory.NewCryptoListing("crypto")
	runAPITest(t, apiTest{
		"POST", "/ob/listing", jsonFor(t, listing), 200, `{"slug": "crypto"}`,
	})

	listing.Item.Skus[0].Quantity = 0
	runAPITest(t, apiTest{
		"POST", "/ob/listing", jsonFor(t, listing), 500, errorResponseJSON(core.ErrCryptocurrencySkuQuantityInvalid),
	})

	listing.Item.Skus[0].Quantity = -1
	runAPITest(t, apiTest{
		"POST", "/ob/listing", jsonFor(t, listing), 500, errorResponseJSON(core.ErrCryptocurrencySkuQuantityInvalid),
	})
}

func TestCryptoListingsNoCoinType(t *testing.T) {
	listing := factory.NewCryptoListing("crypto")
	listing.Metadata.CoinType = ""

	runAPITests(t, apiTests{
		{"POST", "/ob/listing", jsonFor(t, listing), 500, errorResponseJSON(core.ErrCryptocurrencyListingCoinTypeRequired)},
	})
}

func TestCryptoListingsCoinDivisibilityIncorrect(t *testing.T) {
	listing := factory.NewCryptoListing("crypto")
	runAPITests(t, apiTests{
		{"POST", "/ob/listing", jsonFor(t, listing), 200, anyResponseJSON},
	})

	listing.Metadata.CoinDivisibility = 1e7
	runAPITests(t, apiTests{
		{"POST", "/ob/listing", jsonFor(t, listing), 500, errorResponseJSON(core.ErrListingCoinDivisibilityIncorrect)},
	})

	listing.Metadata.CoinDivisibility = 0
	runAPITests(t, apiTests{
		{"POST", "/ob/listing", jsonFor(t, listing), 500, errorResponseJSON(core.ErrListingCoinDivisibilityIncorrect)},
	})
}

func TestCryptoListingsIllegalFields(t *testing.T) {
	runTest := func(listing *pb.Listing, err error) {
		runAPITests(t, apiTests{
			{"POST", "/ob/listing", jsonFor(t, listing), 500, errorResponseJSON(err)},
		})
	}

	physicalListing := factory.NewListing("physical")

	listing := factory.NewCryptoListing("crypto")
	listing.Metadata.PricingCurrency = "btc"
	runTest(listing, core.ErrCryptocurrencyListingIllegalField("metadata.pricingCurrency"))

	listing = factory.NewCryptoListing("crypto")
	listing.Item.Condition = "new"
	runTest(listing, core.ErrCryptocurrencyListingIllegalField("item.condition"))

	listing = factory.NewCryptoListing("crypto")
	listing.Item.Options = physicalListing.Item.Options
	runTest(listing, core.ErrCryptocurrencyListingIllegalField("item.options"))

	listing = factory.NewCryptoListing("crypto")
	listing.ShippingOptions = physicalListing.ShippingOptions
	runTest(listing, core.ErrCryptocurrencyListingIllegalField("shippingOptions"))

	listing = factory.NewCryptoListing("crypto")
	listing.Coupons = physicalListing.Coupons
	runTest(listing, core.ErrCryptocurrencyListingIllegalField("coupons"))
}

func TestMarketRatePrice(t *testing.T) {
	listing := factory.NewListing("listing")
	listing.Metadata.Format = pb.Listing_Metadata_MARKET_PRICE
	listing.Item.Price = 1

	runAPITests(t, apiTests{
		{"POST", "/ob/listing", jsonFor(t, listing), 500, errorResponseJSON(core.ErrMarketPriceListingIllegalField("item.price"))},
	})
}

func TestStatus(t *testing.T) {
	runAPITests(t, apiTests{
		{"GET", "/ob/status", "", 400, anyResponseJSON},
		{"GET", "/ob/status/QmYwAPJzv5CZsnA625s3Xf2nemtYgPpHdWEz79ojWnPbdG", "", 200, anyResponseJSON},
	})
}

func TestWallet(t *testing.T) {
	runAPITests(t, apiTests{
		{"GET", "/wallet/address", "", 200, walletAddressJSONResponse},
		{"GET", "/wallet/balance", "", 200, walletBalanceJSONResponse},
		{"GET", "/wallet/mnemonic", "", 200, walletMneumonicJSONResponse},
		{"POST", "/wallet/spend", spendJSON, 400, insuffientFundsJSON},
		// TODO: Test successful spend on regnet with coins
	})
}

func TestConfig(t *testing.T) {
	runAPITests(t, apiTests{
		// TODO: Need better JSON matching
		{"GET", "/ob/config", "", 200, anyResponseJSON},
	})
}

func Test404(t *testing.T) {
	// Test undefined endpoints
	runAPITests(t, apiTests{
		{"GET", "/ob/a", "{}", 404, notFoundJSON},
		{"PUT", "/ob/a", "{}", 404, notFoundJSON},
		{"POST", "/ob/a", "{}", 404, notFoundJSON},
		{"PATCH", "/ob/a", "{}", 404, notFoundJSON},
		{"DELETE", "/ob/a", "{}", 404, notFoundJSON},
	})
}

func TestPosts(t *testing.T) {
	runAPITests(t, apiTests{
		{"GET", "/ob/posts", "", 200, `[]`},

		// Invalid creates
		{"POST", "/ob/post", `{`, 400, jsonUnexpectedEOF},

		{"GET", "/ob/posts", "", 200, `[]`},

		// Create/Get
		{"GET", "/ob/post/test1", "", 404, NotFoundJSON("Post")},
		{"POST", "/ob/post", postJSON, 200, postJSONResponse},
		{"GET", "/ob/post/test1", "", 200, anyResponseJSON},
		{"POST", "/ob/post", postUpdateJSON, 409, AlreadyExistsUsePUTJSON("Post")},

		{"GET", "/ob/posts", "", 200, anyResponseJSON},

		// Update/Get Post
		{"PUT", "/ob/post", postUpdateJSON, 200, `{}`},
		{"GET", "/ob/post/test1", "", 200, anyResponseJSON},

		// Delete/Get
		{"DELETE", "/ob/post/test1", "", 200, `{}`},
		{"DELETE", "/ob/post/test1", "", 404, NotFoundJSON("Post")},
		{"GET", "/ob/post/test1", "", 404, NotFoundJSON("Post")},

		// Mutate non-existing listings
		{"PUT", "/ob/post", postUpdateJSON, 404, NotFoundJSON("Post")},
		{"DELETE", "/ob/post/test1", "", 404, NotFoundJSON("Post")},
	})
<<<<<<< HEAD
}

func TestCloseDisputeBlocksWhenExpired(t *testing.T) {
	dbSetup := func(testRepo *test.Repository) error {
		expired := factory.NewExpiredDisputeCaseRecord()
		expired.CaseID = "expiredCase"
		for _, r := range []*repo.DisputeCaseRecord{expired} {
			if err := testRepo.DB.Cases().PutRecord(r); err != nil {
				return err
			}
			if err := testRepo.DB.Cases().UpdateBuyerInfo(r.CaseID, r.BuyerContract, []string{}, r.BuyerPayoutAddress, r.BuyerOutpoints); err != nil {
				return err
			}
		}
		return nil
	}
	expiredPostJSON := `{"orderId":"expiredCase","resolution":"","buyerPercentage":100.0,"vendorPercentage":0.0}`
	runAPITestsWithSetup(t, apiTests{
		{"POST", "/ob/closedispute", expiredPostJSON, 400, anyResponseJSON},
	}, dbSetup, nil)
}

// TODO: Make NewDisputeCaseRecord return a valid fixture for this valid case to work
//func TestCloseDisputeReturnsOK(t *testing.T) {
//dbSetup := func(testRepo *test.Repository) error {
//nonexpired := factory.NewDisputeCaseRecord()
//nonexpired.CaseID = "nonexpiredCase"
//for _, r := range []*repo.DisputeCaseRecord{nonexpired} {
//if err := testRepo.DB.Cases().PutRecord(r); err != nil {
//return err
//}
//if err := testRepo.DB.Cases().UpdateBuyerInfo(r.CaseID, r.BuyerContract, []string{}, r.BuyerPayoutAddress, r.BuyerOutpoints); err != nil {
//return err
//}
//}
//return nil
//}
//nonexpiredPostJSON := `{"orderId":"nonexpiredCase","resolution":"","buyerPercentage":100.0,"vendorPercentage":0.0}`
//runAPITestsWithSetup(t, apiTests{
//{"POST", "/ob/profile", moderatorProfileJSON, 200, anyResponseJSON},
//{"POST", "/ob/closedispute", nonexpiredPostJSON, 200, anyResponseJSON},
//}, dbSetup, nil)
//}

func jsonFor(t *testing.T, fixture proto.Message) string {
	m := jsonpb.Marshaler{}

	json, err := m.MarshalToString(fixture)
	if err != nil {
		t.Fatal(err)
	}
	return json
=======
>>>>>>> 96911bf3
}<|MERGE_RESOLUTION|>--- conflicted
+++ resolved
@@ -379,7 +379,6 @@
 		{"PUT", "/ob/post", postUpdateJSON, 404, NotFoundJSON("Post")},
 		{"DELETE", "/ob/post/test1", "", 404, NotFoundJSON("Post")},
 	})
-<<<<<<< HEAD
 }
 
 func TestCloseDisputeBlocksWhenExpired(t *testing.T) {
@@ -422,16 +421,4 @@
 //{"POST", "/ob/profile", moderatorProfileJSON, 200, anyResponseJSON},
 //{"POST", "/ob/closedispute", nonexpiredPostJSON, 200, anyResponseJSON},
 //}, dbSetup, nil)
-//}
-
-func jsonFor(t *testing.T, fixture proto.Message) string {
-	m := jsonpb.Marshaler{}
-
-	json, err := m.MarshalToString(fixture)
-	if err != nil {
-		t.Fatal(err)
-	}
-	return json
-=======
->>>>>>> 96911bf3
-}+//}